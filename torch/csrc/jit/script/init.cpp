--- conflicted
+++ resolved
@@ -258,13 +258,7 @@
 
 // Represents all the parameters of a module as a List[Tensor]
 struct VISIBILITY_HIDDEN ConstantParameterList : public SugaredValue {
-<<<<<<< HEAD
-  ConstantParameterList(std::shared_ptr<Module> module, py::list params)
-      : module_(std::move(module)), params_(std::move(params)) {}
-
-=======
   ConstantParameterList(Value* the_list) : the_list_(the_list) {}
->>>>>>> 78f589e7
   std::string kind() const override {
     return "constant parameter list";
   }
@@ -295,15 +289,6 @@
       at::ArrayRef<NamedValue> inputs,
       at::ArrayRef<NamedValue> attributes,
       size_t n_binders) override {
-<<<<<<< HEAD
-    // Add all module parameters as inputs to the graph
-    std::vector<Value*> params;
-
-    for (auto name : params_) {
-      auto param = module_->get_parameters().find(py::cast<std::string>(name));
-      AT_ASSERT(param != nullptr);
-      params.push_back(caller.get_or_add_parameter(param->slot()));
-=======
     std::stringstream err;
     std::vector<NamedValue> new_inputs = inputs.vec();
     new_inputs.insert(new_inputs.begin(), module_);
@@ -324,20 +309,14 @@
         return MethodValue(module_, *fn)
             .call(loc, caller, inputs, attributes, n_binders);
       }
->>>>>>> 78f589e7
     }
     throw ErrorReport(loc) << "Could not find any matching overloads\n"
                            << err.str();
   }
 
  private:
-<<<<<<< HEAD
-  std::shared_ptr<Module> module_;
-  py::list params_;
-=======
   Value* module_;
   std::vector<std::string> method_names_;
->>>>>>> 78f589e7
 };
 
 // defines how modules/methods behave inside the script subset.
@@ -396,28 +375,20 @@
       return std::make_shared<OverloadedFunctionValue>(
           self_, py::cast<std::vector<std::string>>(overloads));
     }
-
     if (py::object attr = py::getattr(py_module, field.c_str(), py::none())) {
       if (py::isinstance<py::function>(attr) &&
-<<<<<<< HEAD
           py::hasattr(attr, "_parameter_names_fn")) {
-        py::function namer = py::getattr(attr, "_parameter_names_fn");
         auto fn_self = py::getattr(attr, "__self__");
-        return std::make_shared<ConstantParameterList>(module, namer(fn_self));
-=======
-          py::hasattr(attr, "_is_parameter_list") &&
-          py::cast<bool>(py::getattr(attr, "_is_parameter_list"))) {
+        auto param_names = py::getattr(attr, "_parameter_names_fn")(fn_self);
+
         Graph& g = *m.graph();
         // Add all module parameters as inputs to the graph
         std::vector<Value*> params;
-        const auto& param_list = module_->get_parameters();
-        for (auto it = param_list.rbegin(); it != param_list.rend(); ++it) {
-          auto& param = *it;
-          params.emplace_back(g.insertGetAttr(self_, param.name()));
+        for (auto name : param_names) {
+          params.emplace_back(g.insertGetAttr(self_, py::str(name)));
         }
         auto list = g.insertNode(g.createTuple(params))->output();
         return std::make_shared<ConstantParameterList>(list);
->>>>>>> 78f589e7
       }
       if (py::isinstance<py::function>(attr) ||
           py::isinstance(attr, py::module::import("torch.nn").attr("Module")) ||
