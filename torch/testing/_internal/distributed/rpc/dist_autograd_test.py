--- conflicted
+++ resolved
@@ -861,7 +861,7 @@
             self.assertIsNone(t1.grad)
             self.assertIsNone(t2.grad)
 
-            # Now populate .grad with local autograd engine and 
+            # Now populate .grad with local autograd engine and
             # verify dist autograd doesn't mess with it.
             loss_local = torch.add(t1, t2).sum()
             loss_local.backward()
@@ -1428,9 +1428,8 @@
                 # Tell other nodes RPC is done.
                 for i in range(self.world_size):
                     if i != self.rank and i != 2:
-<<<<<<< HEAD
                         # Due to non-graceful shutdown of workers, this RPC may not return successfully.
-                        # For example, the destination worker could process the RPC, exit and begin shutdown, and 
+                        # For example, the destination worker could process the RPC, exit and begin shutdown, and
                         # shutdown RPC before responding and satisfying this RPC. Therefore, we swallow possible errors here.
                         try:
                             rpc.rpc_sync(
@@ -1440,13 +1439,6 @@
                             )
                         except Exception as e:
                             pass
-=======
-                        rpc.rpc_sync(
-                            worker_name(i),
-                            DistAutogradTest._set_backward_done,
-                            args=(),
-                        )
->>>>>>> 660a67f3
             else:
                 # Wait for backward to finish on rank 0.
                 DistAutogradTest._wait_backward_done()
