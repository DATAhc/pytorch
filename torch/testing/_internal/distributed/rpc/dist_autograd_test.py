--- conflicted
+++ resolved
@@ -1809,8 +1809,7 @@
 
             # Run backward in a loop multiple times.
             for i in range(1000):
-<<<<<<< HEAD
-                dist_autograd.backward([loss], retain_graph=True)
+                dist_autograd.backward(context_id, [loss], retain_graph=True)
 
     @unittest.skipIf(
         torch.testing._internal.dist_utils.TEST_CONFIG.rpc_backend_name
@@ -1833,10 +1832,10 @@
                 for i in range(100):
                     if i < 50:
                         with self.assertRaisesRegex(RuntimeError, "Simulate error on backward pass"):
-                            dist_autograd.backward([loss], retain_graph=True)
+                            dist_autograd.backward(context_id, [loss], retain_graph=True)
                     elif i > 50:
                         # Recovered from error.
-                        dist_autograd.backward([loss], retain_graph=True)
+                        dist_autograd.backward(context_id, [loss], retain_graph=True)
                     else:
                         dist.barrier()
                         SimulateBackwardError._simulate_error = False
@@ -1908,14 +1907,14 @@
         b = torch.randn(5, 6, requires_grad=True)
         # non-contiguous grad should be copied
         with dist_autograd.context() as context_id:
-            dist_autograd.backward([NonContGradFunc.apply(MyFunc.apply(a, b))])
+            dist_autograd.backward(context_id, [NonContGradFunc.apply(MyFunc.apply(a, b))])
             grads = dist_autograd.get_gradients(context_id)
             self.assertFalse(grads[a].data_ptr() == MyFunc.static_grad_ptr)
             self.assertFalse(grads[b].data_ptr() == MyFunc.static_grad_ptr)
 
         # test case that should trigger no copy for a
         with dist_autograd.context() as context_id:
-            dist_autograd.backward([MyFuncSingleGrad.apply(a)[1][0]])
+            dist_autograd.backward(context_id, [MyFuncSingleGrad.apply(a)[1][0]])
             grads = dist_autograd.get_gradients(context_id)
             p_g = MyFuncSingleGrad.static_grad_ptr
             p_a = grads[a].data_ptr()
@@ -1924,7 +1923,7 @@
 
         # test case that should trigger no copy for one of a,b
         with dist_autograd.context() as context_id:
-            dist_autograd.backward([MyFunc.apply(a, b)[1][0]])
+            dist_autograd.backward(context_id, [MyFunc.apply(a, b)[1][0]])
             grads = dist_autograd.get_gradients(context_id)
             p_g = MyFunc.static_grad_ptr
             p_a = grads[a].data_ptr()
@@ -1932,40 +1931,4 @@
             # check a,b uses different grad buffer
             self.assertFalse(p_a == p_b)
             # check one of them is using the computed buffer
-            self.assertTrue(p_a == p_g or p_b == p_g)
-=======
-                dist_autograd.backward(context_id, [loss], retain_graph=True)
-
-@unittest.skipIf(
-    not torch._six.PY3,
-    "Pytorch distributed autograd package " "does not support python2",
-)
-class DistAutogradJitTest(RpcAgentTestFixture):
-    @dist_init
-    def test_get_gradients(self):
-        dst_rank = self.rank
-
-        @torch.jit.script
-        def dist_get_gradients(context_id):
-            # type: (int) -> (Dict[Tensor, Tensor])
-            return dist_autograd.get_gradients(context_id)
-
-        FileCheck().check("get_gradients").run(str(dist_get_gradients.graph))
-        with dist_autograd.context() as context_id:
-            t1 = torch.rand((3, 3), requires_grad=True)
-            t2 = torch.rand((3, 3), requires_grad=True)
-            t3 = torch.add(t1, t2)
-
-            dist_autograd.backward(context_id, [t3.sum()])
-            grads = dist_get_gradients(context_id)
-
-            self.assertEqual(2, len(grads))
-            self.assertIn(t1, grads)
-            self.assertIn(t2, grads)
-            self.assertEqual(torch.ones(3, 3), grads[t1])
-            self.assertEqual(torch.ones(3, 3), grads[t2])
-
-
-if __name__ == "__main__":
-    unittest.main()
->>>>>>> 0489b8da
+            self.assertTrue(p_a == p_g or p_b == p_g)