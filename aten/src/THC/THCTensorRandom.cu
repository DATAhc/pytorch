#include <THC/THCTensorRandom.h>
#include <THC/THCDeviceUtils.cuh>
#include <THC/THCGeneral.h>
#include <THC/THCTensorCopy.h>
#include <THC/THCTensorMath.h>
#include <THC/THCReduceApplyUtils.cuh>
#include <THC/THCTensorRandom.cuh>
#include <THC/THCGenerator.hpp>
#include <ATen/Config.h>

#include <ATen/cuda/_curand_mtgp32_host.h>

#include <thrust/functional.h>

#define MAX_NUM_BLOCKS 200
#define BLOCK_SIZE 256


THCGenerator* THCRandom_getGenerator(THCState* state);

/* Sets up generator. Allocates but does not create the generator states. Not thread-safe. */
__host__ void initializeGenerator(THCState *state, THCGenerator* gen)
{
  gen->state.gen_states = static_cast<curandStateMtgp32*>(THCudaMalloc(state, MAX_NUM_BLOCKS * sizeof(curandStateMtgp32)));
  gen->state.kernel_params = static_cast<mtgp32_kernel_params*>(THCudaMalloc(state, sizeof(mtgp32_kernel_params)));
}

/* Creates a new generator state given the seed. Not thread-safe. */
__host__ void createGeneratorState(THCGenerator* gen, uint64_t seed)
{
  if (curandMakeMTGP32Constants(mtgp32dc_params_fast_11213, gen->state.kernel_params) != CURAND_STATUS_SUCCESS)
  {
    THError("Creating MTGP constants failed.");
  }
  if (curandMakeMTGP32KernelState(gen->state.gen_states, mtgp32dc_params_fast_11213,
                                  gen->state.kernel_params, MAX_NUM_BLOCKS, seed) != CURAND_STATUS_SUCCESS)
  {
    THError("Creating MTGP kernel state failed.");
  }
  // seed and offset for philox
  gen->state.initial_seed = seed;
  gen->state.philox_seed_offset = 0;
}

THC_API __host__ void THCRandom_getRNGState(THCState* state, THByteTensor *rng_state)
{
  THCGenerator* gen = THCRandom_getGenerator(state);
  std::lock_guard<std::mutex> lock(gen->mutex);

  // The RNG state comprises the MTPG32 states, the seed, and an offset used for Philox
  static const size_t states_size = MAX_NUM_BLOCKS * sizeof(curandStateMtgp32);
  static const size_t seed_size = sizeof(gen->state.initial_seed);
  static const size_t offset_size = sizeof(gen->state.philox_seed_offset);
  static const size_t total_size = states_size + seed_size + offset_size;
  THByteTensor_resize1d(rng_state, total_size);
  THArgCheck(THByteTensor_nElement(rng_state) == total_size, 1, "RNG state is wrong size");
  THArgCheck(THByteTensor_isContiguous(rng_state), 1, "RNG state must be contiguous");
  THCudaCheck(cudaMemcpy(THByteTensor_data(rng_state), gen->state.gen_states,
                         states_size, cudaMemcpyDeviceToHost));
  memcpy(THByteTensor_data(rng_state) + states_size, &gen->state.initial_seed, seed_size);
  memcpy(THByteTensor_data(rng_state) + states_size + seed_size, &gen->state.philox_seed_offset, offset_size);
}

__global__ void set_rngstate_kernel(curandStateMtgp32 *state, mtgp32_kernel_params *kernel)
{
#ifndef __HIP_PLATFORM_HCC__
  state[threadIdx.x].k = kernel;
#else
  state[threadIdx.x].set_params(kernel);
#endif
}

THC_API __host__ void THCRandom_setRNGState(THCState* state, THByteTensor *rng_state)
{
  THCGenerator* gen = THCRandom_getGenerator(state);
  std::lock_guard<std::mutex> lock(gen->mutex);

  static const size_t states_size = MAX_NUM_BLOCKS * sizeof(curandStateMtgp32);
  static const size_t seed_size = sizeof(gen->state.initial_seed);
  static const size_t offset_size = sizeof(gen->state.philox_seed_offset);
  static const size_t total_size = states_size + seed_size + offset_size;
  bool no_philox_seed = false;
  if (THByteTensor_nElement(rng_state) == total_size - offset_size) {
    no_philox_seed = true;
  }
  else {
    THArgCheck(THByteTensor_nElement(rng_state) == total_size, 1, "RNG state is wrong size");
  }
  THArgCheck(THByteTensor_isContiguous(rng_state), 1, "RNG state must be contiguous");

  THCudaCheck(cudaMemcpy(gen->state.gen_states, THByteTensor_data(rng_state),
                         states_size, cudaMemcpyHostToDevice));
  set_rngstate_kernel<<<1, MAX_NUM_BLOCKS, 0, THCState_getCurrentStream(state)>>>(
      gen->state.gen_states, gen->state.kernel_params);
  memcpy(&gen->state.initial_seed, THByteTensor_data(rng_state) + states_size, seed_size);
  if (!no_philox_seed) {
    memcpy(&gen->state.philox_seed_offset, THByteTensor_data(rng_state) + states_size + seed_size, offset_size);
  }
  else {
    gen->state.philox_seed_offset = 0;
  }
}

#define GENERATE_KERNEL1(NAME, T, ARG1, CURAND_T, CURAND_FUNC, TRANSFORM)      \
__global__ void NAME(curandStateMtgp32 *state, int size, T *result, ARG1)    \
{                                                                              \
  int idx = blockIdx.x * BLOCK_SIZE + threadIdx.x;                             \
  int rounded_size = THCCeilDiv(size, BLOCK_SIZE) * BLOCK_SIZE;                \
  for (int i = idx; i < rounded_size; i += BLOCK_SIZE * MAX_NUM_BLOCKS) {      \
    CURAND_T x = CURAND_FUNC(&state[blockIdx.x]);                              \
    if (i < size) {                                                            \
      T y = TRANSFORM;                                                         \
      result[i] = y;                                                           \
    }                                                                          \
  }                                                                            \
}

#define GENERATE_KERNEL2(NAME, T, ARG1, ARG2, CURAND_T, CURAND_FUNC, TRANSFORM)      \
__global__ void NAME(curandStateMtgp32 *state, int size, T *result, ARG1, ARG2)    \
{                                                                                    \
  int idx = blockIdx.x * BLOCK_SIZE + threadIdx.x;                                   \
  int rounded_size = THCCeilDiv(size, BLOCK_SIZE) * BLOCK_SIZE;                      \
  for (int i = idx; i < rounded_size; i += BLOCK_SIZE * MAX_NUM_BLOCKS) {            \
    CURAND_T x = CURAND_FUNC(&state[blockIdx.x]);                                    \
    if (i < size) {                                                                  \
      T y = TRANSFORM;                                                               \
      result[i] = y;                                                                 \
    }                                                                                \
  }                                                                                  \
}

<<<<<<< HEAD
GENERATE_KERNEL2(generate_cauchy, float, double median, double sigma, float, curand_uniform, (float)(median + sigma * tan(M_PI*(x-0.5))))
GENERATE_KERNEL2(generate_cauchy, double, double median, double sigma, double, curand_uniform_double, (double)(median + sigma * tan(M_PI*(x-0.5))))

GENERATE_KERNEL2(generate_cauchy, at::Half, double median, double sigma, float, curand_uniform, (ScalarConvert<float, at::Half>::to((float)(median + sigma * tan(M_PI*(x-0.5))))))
=======
GENERATE_KERNEL1(generate_exponential, float, double lambda, float, curand_uniform, (float)(-1. / lambda * log(x)))
GENERATE_KERNEL1(generate_exponential, double, double lambda, double, curand_uniform_double, (double)(-1. / lambda * log(x)))

GENERATE_KERNEL1(generate_exponential, at::Half, double lambda, float, curand_uniform, (ScalarConvert<float, at::Half>::to((float)(-1. / lambda * log(x)))))
>>>>>>> 403ca411

#include <THC/generic/THCTensorRandom.cu>
#include <THC/THCGenerateAllTypes.h>

#include <THC/generic/THCTensorRandom.cu>
#include <THC/THCGenerateBoolType.h>

#undef GENERATE_KERNEL1
#undef GENERATE_KERNEL2<|MERGE_RESOLUTION|>--- conflicted
+++ resolved
@@ -129,18 +129,6 @@
   }                                                                                  \
 }
 
-<<<<<<< HEAD
-GENERATE_KERNEL2(generate_cauchy, float, double median, double sigma, float, curand_uniform, (float)(median + sigma * tan(M_PI*(x-0.5))))
-GENERATE_KERNEL2(generate_cauchy, double, double median, double sigma, double, curand_uniform_double, (double)(median + sigma * tan(M_PI*(x-0.5))))
-
-GENERATE_KERNEL2(generate_cauchy, at::Half, double median, double sigma, float, curand_uniform, (ScalarConvert<float, at::Half>::to((float)(median + sigma * tan(M_PI*(x-0.5))))))
-=======
-GENERATE_KERNEL1(generate_exponential, float, double lambda, float, curand_uniform, (float)(-1. / lambda * log(x)))
-GENERATE_KERNEL1(generate_exponential, double, double lambda, double, curand_uniform_double, (double)(-1. / lambda * log(x)))
-
-GENERATE_KERNEL1(generate_exponential, at::Half, double lambda, float, curand_uniform, (ScalarConvert<float, at::Half>::to((float)(-1. / lambda * log(x)))))
->>>>>>> 403ca411
-
 #include <THC/generic/THCTensorRandom.cu>
 #include <THC/THCGenerateAllTypes.h>
 
